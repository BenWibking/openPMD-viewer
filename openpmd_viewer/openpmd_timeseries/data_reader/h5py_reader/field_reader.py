--- conflicted
+++ resolved
@@ -198,22 +198,14 @@
         field_path = join_infile_path( field, coord )
     group, dset = find_dataset( dfile, iteration, field_path )
 
+    # Current simulation time
+    time = (it.attrs['time'] + group.attrs['timeOffset']) * it.attrs['timeUnitSI']
+    
     # Extract the metainformation
     coord_labels = {ii: coord.decode() for (ii,coord) in
                                 enumerate(group.attrs['axisLabels'])}
-<<<<<<< HEAD
     if coord_labels[0] == 'r':
         coord_order = RZorder.mrz
-=======
-    coord_label_str = ''.join(coord_labels.values())
-    coord_label_str = 'm' + coord_label_str
-    coord_order = RZorder[coord_label_str]
-
-    # Current simulation time
-    time = (it.attrs['time'] + group.attrs['timeOffset']) * it.attrs['timeUnitSI']
-
-    if coord_order == RZorder.mrz:
->>>>>>> 88ab6e11
         Nm, Nr, Nz = get_shape( dset )
         N_pair = (Nr, Nz)
     elif coord_labels[1] == 'r':
@@ -294,15 +286,6 @@
     else:
 
         # Extract the modes and recombine them properly
-<<<<<<< HEAD
-=======
-        if coord_order is RZorder.mrz:
-            F_total = np.zeros( (2 * Nr, Nz ), dtype=dset.dtype )
-        elif coord_order is RZorder.mzr:
-            F_total = np.zeros( (Nz, 2 * Nr ), dtype=dset.dtype )
-        else:
-            raise Exception(order_error_msg)
->>>>>>> 88ab6e11
         if m == 'all':
             # Sum of all the modes
             # - Prepare the multiplier arrays
